{
  "name": "safe-wallet-web",
  "homepage": "https://github.com/safe-global/safe-wallet-web",
  "license": "GPL-3.0",
  "version": "1.47.5",
  "type": "module",
  "scripts": {
    "dev": "next dev",
    "start": "next dev",
    "build": "next build",
    "lint": "tsc && next lint",
    "lint:fix": "next lint --fix",
    "prettier": "prettier -w \"{src,cypress,mocks,scripts}/**/*.{ts,tsx,css,js}\"",
    "fix": "yarn lint:fix && ts-prune && yarn prettier",
    "test": "cross-env TZ=CET DEBUG_PRINT_LIMIT=30000 jest",
    "test:ci": "yarn test --ci --silent --coverage --json --watchAll=false --testLocationInResults --outputFile=report.json",
    "test:coverage": "yarn test --coverage --watchAll=false",
    "cmp": "./scripts/cmp.sh",
    "routes": "node scripts/generate-routes.js > src/config/routes.ts && prettier -w src/config/routes.ts && cat src/config/routes.ts",
    "css-vars": "npx -y tsx ./scripts/css-vars.ts > ./src/styles/vars.css && prettier -w src/styles/vars.css",
    "generate-types": "typechain --target ethers-v6 --out-dir src/types/contracts ./node_modules/@safe-global/safe-deployments/dist/assets/**/*.json ./node_modules/@safe-global/safe-modules-deployments/dist/assets/**/*.json ./node_modules/@openzeppelin/contracts/build/contracts/ERC20.json ./node_modules/@openzeppelin/contracts/build/contracts/ERC721.json",
    "after-install": "yarn generate-types",
    "postinstall": "yarn after-install",
    "analyze": "cross-env ANALYZE=true yarn build",
    "cypress:open": "cross-env TZ=UTC cypress open --e2e",
    "cypress:canary": "cross-env TZ=UTC cypress open --e2e -b chrome:canary",
    "cypress:run": "cypress run",
    "cypress:ci": "yarn cypress:run --config baseUrl=http://localhost:8080 --spec cypress/e2e/smoke/*.cy.js",
    "serve": "npx -y serve out -p ${REVERSE_PROXY_UI_PORT:=8080}",
    "static-serve": "yarn build && yarn serve",
    "prepare": "husky",
    "storybook": "storybook dev -p 6006",
    "build-storybook": "storybook build --quiet"
  },
  "engines": {
    "node": ">=18"
  },
  "resolutions": {
    "@safe-global/safe-core-sdk-types/**/ethers": "^6.11.1",
    "@safe-global/protocol-kit/**/ethers": "^6.11.1",
    "@safe-global/api-kit/**/ethers": "^6.11.1",
    "@gnosis.pm/zodiac/**/ethers": "^6.11.1"
  },
  "dependencies": {
    "@cowprotocol/widget-react": "^0.10.0",
    "@ducanh2912/next-pwa": "^9.7.1",
    "@emotion/cache": "^11.13.5",
    "@emotion/react": "^11.13.5",
    "@emotion/server": "^11.11.0",
    "@emotion/styled": "^11.13.5",
    "@gnosis.pm/zodiac": "^4.0.3",
    "@mui/icons-material": "^6.1.6",
    "@mui/material": "^6.1.6",
    "@mui/x-date-pickers": "^7.22.1",
    "@reduxjs/toolkit": "^2.2.6",
    "@reown/walletkit": "^1.1.1",
    "@safe-global/api-kit": "^2.4.6",
<<<<<<< HEAD
    "@safe-global/protocol-kit": "^4.1.3",
=======
    "@safe-global/protocol-kit": "^4.1.2",
>>>>>>> 52d4416b
    "@safe-global/safe-apps-sdk": "^9.1.0",
    "@safe-global/safe-client-gateway-sdk": "v1.60.1",
    "@safe-global/safe-gateway-typescript-sdk": "3.22.4",
    "@safe-global/safe-modules-deployments": "^2.2.1",
    "@sentry/react": "^7.91.0",
    "@spindl-xyz/attribution-lite": "^1.4.0",
    "@walletconnect/core": "^2.17.2",
    "@walletconnect/utils": "^2.17.2",
    "@web3-onboard/coinbase": "^2.4.1",
    "@web3-onboard/core": "^2.21.4",
    "@web3-onboard/injected-wallets": "^2.11.2",
    "@web3-onboard/keystone": "^2.3.7",
    "@web3-onboard/ledger": "2.3.2",
    "@web3-onboard/trezor": "^2.4.2",
    "@web3-onboard/walletconnect": "^2.6.1",
    "blo": "^1.1.1",
    "classnames": "^2.5.1",
    "date-fns": "^2.30.0",
    "ethers": "^6.13.4",
    "exponential-backoff": "^3.1.0",
    "firebase": "^10.3.1",
    "fuse.js": "^7.0.0",
    "idb-keyval": "^6.2.1",
    "js-cookie": "^3.0.1",
    "lodash": "^4.17.21",
    "next": "^15.1.0",
    "papaparse": "^5.3.2",
    "qrcode.react": "^3.1.0",
    "react": "^19.0.0",
    "react-dom": "^19.0.0",
    "react-dropzone": "^14.2.3",
    "react-gtm-module": "^2.0.11",
    "react-hook-form": "7.41.1",
    "react-papaparse": "^4.0.2",
    "react-redux": "^9.1.2",
    "semver": "^7.6.3",
    "zodiac-roles-deployments": "^2.3.4"
  },
  "devDependencies": {
    "@chromatic-com/storybook": "^1.3.1",
    "@cowprotocol/app-data": "^2.1.0",
    "@eslint/eslintrc": "^3.1.0",
    "@eslint/js": "^9.14.0",
    "@faker-js/faker": "^9.0.3",
    "@mdx-js/loader": "^3.0.1",
    "@mdx-js/react": "^3.0.1",
    "@next/bundle-analyzer": "^15.0.4",
    "@next/mdx": "^15.0.4",
    "@openzeppelin/contracts": "^4.9.6",
    "@safe-global/safe-core-sdk-types": "^5.0.1",
    "@sentry/types": "^7.74.0",
    "@storybook/addon-designs": "^8.0.3",
    "@storybook/addon-essentials": "^8.0.6",
    "@storybook/addon-interactions": "^8.0.6",
    "@storybook/addon-links": "^8.3.4",
    "@storybook/addon-onboarding": "^8.0.6",
    "@storybook/addon-themes": "^8.0.6",
    "@storybook/blocks": "^8.0.6",
    "@storybook/nextjs": "^8.0.6",
    "@storybook/react": "^8.0.6",
    "@storybook/test": "^8.0.6",
    "@svgr/webpack": "^8.1.0",
    "@testing-library/cypress": "^10.0.2",
    "@testing-library/jest-dom": "^6.6.3",
    "@testing-library/react": "^16.1.0",
    "@testing-library/user-event": "^14.5.2",
    "@typechain/ethers-v6": "^0.5.1",
    "@types/jest": "^29.5.4",
    "@types/js-cookie": "^3.0.6",
    "@types/lodash": "^4.14.182",
    "@types/mdx": "^2.0.13",
    "@types/node": "18.11.18",
    "@types/qrcode": "^1.5.5",
    "@types/react": "^19.0.0",
    "@types/react-dom": "^19.0.0",
    "@types/react-gtm-module": "^2.0.3",
    "@types/semver": "^7.3.10",
    "@typescript-eslint/eslint-plugin": "^7.6.0",
    "cross-env": "^7.0.3",
    "cypress": "^13.15.2",
    "cypress-file-upload": "^5.0.8",
    "cypress-visual-regression": "^5.2.2",
    "eslint": "^9.14.0",
    "eslint-config-next": "^15.0.4",
    "eslint-config-prettier": "^9.1.0",
    "eslint-plugin-no-only-tests": "^3.3.0",
    "eslint-plugin-prettier": "^5.2.1",
    "eslint-plugin-storybook": "^0.11.0",
    "eslint-plugin-unused-imports": "^4.1.4",
    "fake-indexeddb": "^4.0.2",
    "gray-matter": "^4.0.3",
    "husky": "^9.0.11",
    "jest": "^29.6.2",
    "jest-environment-jsdom": "^29.6.2",
    "mockdate": "^3.0.5",
    "prettier": "^3.3.3",
    "remark-frontmatter": "^5.0.0",
    "remark-gfm": "^4.0.0",
    "remark-heading-id": "^1.0.1",
    "remark-mdx-frontmatter": "^5.0.0",
    "storybook": "^8.3.4",
    "ts-prune": "^0.10.3",
    "typechain": "^8.3.2",
    "typescript": "^5.4.5",
    "typescript-plugin-css-modules": "^4.2.2",
    "webpack": "^5.97.1"
  },
  "nextBundleAnalysis": {
    "budget": null,
    "budgetPercentIncreaseRed": 20,
    "minimumChangeThreshold": 0,
    "showDetails": true
  }
}<|MERGE_RESOLUTION|>--- conflicted
+++ resolved
@@ -2,7 +2,7 @@
   "name": "safe-wallet-web",
   "homepage": "https://github.com/safe-global/safe-wallet-web",
   "license": "GPL-3.0",
-  "version": "1.47.5",
+  "version": "1.48.0",
   "type": "module",
   "scripts": {
     "dev": "next dev",
@@ -55,11 +55,7 @@
     "@reduxjs/toolkit": "^2.2.6",
     "@reown/walletkit": "^1.1.1",
     "@safe-global/api-kit": "^2.4.6",
-<<<<<<< HEAD
     "@safe-global/protocol-kit": "^4.1.3",
-=======
-    "@safe-global/protocol-kit": "^4.1.2",
->>>>>>> 52d4416b
     "@safe-global/safe-apps-sdk": "^9.1.0",
     "@safe-global/safe-client-gateway-sdk": "v1.60.1",
     "@safe-global/safe-gateway-typescript-sdk": "3.22.4",
