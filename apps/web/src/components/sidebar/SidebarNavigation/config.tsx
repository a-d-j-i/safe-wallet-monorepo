import type { ReactElement } from 'react'
import React from 'react'
import { AppRoutes } from '@/config/routes'
import HomeIcon from '@/public/images/sidebar/home.svg'
import AssetsIcon from '@/public/images/sidebar/assets.svg'
import TransactionIcon from '@/public/images/sidebar/transactions.svg'
import ABIcon from '@/public/images/sidebar/address-book.svg'
import AppsIcon from '@/public/images/apps/apps-icon.svg'
import SettingsIcon from '@/public/images/sidebar/settings.svg'
import BridgeIcon from '@/public/images/common/bridge.svg'
import SwapIcon from '@/public/images/common/swap.svg'
import StakeIcon from '@/public/images/common/stake.svg'
import EarnIcon from '@/public/images/common/earn.svg'
import { SvgIcon } from '@mui/material'
import { Chip } from '@/components/common/Chip'

export type NavItem = {
  label: string
  icon?: ReactElement
  href: string
  tag?: ReactElement
  disabled?: boolean
}

export const navItems: NavItem[] = [
  {
    label: 'Home',
    icon: <SvgIcon component={HomeIcon} inheritViewBox />,
    href: AppRoutes.home,
  },
  {
    label: 'Assets',
    icon: <SvgIcon component={AssetsIcon} inheritViewBox />,
    href: AppRoutes.balances.index,
  },
  {
<<<<<<< HEAD
    label: 'Bridge',
    icon: <SvgIcon component={BridgeIcon} inheritViewBox />,
    href: AppRoutes.bridge,
  },
  {
=======
>>>>>>> c98e22a4
    label: 'Swap',
    icon: <SvgIcon component={SwapIcon} inheritViewBox />,
    href: AppRoutes.swap,
  },
  {
    label: 'Bridge',
    icon: <SvgIcon component={BridgeIcon} inheritViewBox />,
    href: AppRoutes.bridge,
  },
  {
    label: 'Stake',
    icon: <SvgIcon component={StakeIcon} inheritViewBox />,
    href: AppRoutes.stake,
  },
  {
    label: 'Earn',
    icon: <SvgIcon component={EarnIcon} inheritViewBox />,
    href: AppRoutes.earn,
    tag: <Chip label="New" sx={{ backgroundColor: 'secondary.light', color: 'static.main' }} />,
  },
  {
    label: 'Transactions',
    icon: <SvgIcon component={TransactionIcon} inheritViewBox />,
    href: AppRoutes.transactions.history,
  },
  {
    label: 'Address book',
    icon: <SvgIcon component={ABIcon} inheritViewBox />,
    href: AppRoutes.addressBook,
  },
  {
    label: 'Apps',
    icon: <SvgIcon component={AppsIcon} inheritViewBox />,
    href: AppRoutes.apps.index,
  },
  {
    label: 'Settings',
    icon: <SvgIcon data-testid="settings-nav-icon" component={SettingsIcon} inheritViewBox />,
    href: AppRoutes.settings.setup,
  },
]

export const transactionNavItems = [
  {
    label: 'Queue',
    href: AppRoutes.transactions.queue,
  },
  {
    label: 'History',
    href: AppRoutes.transactions.history,
  },
  {
    label: 'Messages',
    href: AppRoutes.transactions.messages,
  },
]

export const balancesNavItems = [
  {
    label: 'Tokens',
    href: AppRoutes.balances.index,
  },
  {
    label: 'NFTs',
    href: AppRoutes.balances.nfts,
  },
]

export const settingsNavItems = [
  {
    label: 'Setup',
    href: AppRoutes.settings.setup,
  },
  {
    label: 'Appearance',
    href: AppRoutes.settings.appearance,
  },
  {
    label: 'Security',
    href: AppRoutes.settings.security,
  },
  {
    label: 'Notifications',
    href: AppRoutes.settings.notifications,
  },
  {
    label: 'Modules',
    href: AppRoutes.settings.modules,
  },
  {
    label: 'Safe Apps',
    href: AppRoutes.settings.safeApps.index,
  },
  {
    label: 'Data',
    href: AppRoutes.settings.data,
  },
  {
    label: 'Environment variables',
    href: AppRoutes.settings.environmentVariables,
  },
]

export const generalSettingsNavItems = [
  {
    label: 'Cookies',
    href: AppRoutes.settings.cookies,
  },
  {
    label: 'Appearance',
    href: AppRoutes.settings.appearance,
  },
  {
    label: 'Notifications',
    href: AppRoutes.settings.notifications,
  },
  {
    label: 'Security',
    href: AppRoutes.settings.security,
  },
  {
    label: 'Data',
    href: AppRoutes.settings.data,
  },
  {
    label: 'Environment variables',
    href: AppRoutes.settings.environmentVariables,
  },
]

export const safeAppsNavItems = [
  {
    label: 'All apps',
    href: AppRoutes.apps.index,
  },
  {
    label: 'My custom apps',
    href: AppRoutes.apps.custom,
  },
]<|MERGE_RESOLUTION|>--- conflicted
+++ resolved
@@ -34,14 +34,6 @@
     href: AppRoutes.balances.index,
   },
   {
-<<<<<<< HEAD
-    label: 'Bridge',
-    icon: <SvgIcon component={BridgeIcon} inheritViewBox />,
-    href: AppRoutes.bridge,
-  },
-  {
-=======
->>>>>>> c98e22a4
     label: 'Swap',
     icon: <SvgIcon component={SwapIcon} inheritViewBox />,
     href: AppRoutes.swap,
