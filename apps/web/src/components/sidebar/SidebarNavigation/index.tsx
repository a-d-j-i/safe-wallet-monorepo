--- conflicted
+++ resolved
@@ -22,11 +22,8 @@
 import { STAKE_EVENTS, STAKE_LABELS } from '@/services/analytics/events/stake'
 import { Tooltip } from '@mui/material'
 import { BRIDGE_EVENTS, BRIDGE_LABELS } from '@/services/analytics/events/bridge'
-<<<<<<< HEAD
-=======
+import { EARN_EVENTS, EARN_LABELS } from '@/services/analytics/events/earn'
 import { isNonCriticalUpdate } from '@safe-global/utils/utils/chains'
->>>>>>> c98e22a4
-import { EARN_EVENTS, EARN_LABELS } from '@/services/analytics/events/earn'
 
 const getSubdirectory = (pathname: string): string => {
   return pathname.split('/')[1]
