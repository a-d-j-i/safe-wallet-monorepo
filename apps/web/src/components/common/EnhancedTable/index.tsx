import type { ChangeEvent, ReactNode } from 'react'
import React, { useState } from 'react'
import Box from '@mui/material/Box'
import Table from '@mui/material/Table'
import TableBody from '@mui/material/TableBody'
import type { SortDirection } from '@mui/material/TableCell'
import TableCell from '@mui/material/TableCell'
import TableContainer from '@mui/material/TableContainer'
import TableHead from '@mui/material/TableHead'
import TablePagination from '@mui/material/TablePagination'
import TableRow from '@mui/material/TableRow'
import TableSortLabel from '@mui/material/TableSortLabel'
import Paper from '@mui/material/Paper'
import { visuallyHidden } from '@mui/utils'
import classNames from 'classnames'

import css from './styles.module.css'
import { Collapse, Typography } from '@mui/material'

type EnhancedCell = {
  content: ReactNode
  rawValue: string | number | null
  sticky?: boolean
  mobileLabel?: string
}

type EnhancedRow = {
  selected?: boolean
  collapsed?: boolean
  key?: string
  cells: Record<string, EnhancedCell>
}

type EnhancedHeadCell = {
  id: string
  label: ReactNode
  width?: string
  align?: string
  sticky?: boolean
  disableSort?: boolean
}

function descendingComparator(a: string | number, b: string | number) {
  if (b < a) {
    return -1
  }
  if (b > a) {
    return 1
  }
  return 0
}

function getComparator(order: SortDirection, orderBy: string) {
  return (a: EnhancedRow, b: EnhancedRow) => {
    const aValue = a.cells[orderBy].rawValue
    const bValue = b.cells[orderBy].rawValue

    // Handle null/undefined values - always sort to end
    if (aValue == null) return 1
    if (bValue == null) return -1
    if (aValue == null && bValue == null) return 0

    // Use existing comparator for non-null values
    return order === 'desc' ? descendingComparator(aValue, bValue) : -descendingComparator(aValue, bValue)
  }
}

type EnhancedTableHeadProps = {
  headCells: EnhancedHeadCell[]
  onRequestSort: (property: string) => void
  order: 'asc' | 'desc'
  orderBy: string
}

function EnhancedTableHead(props: EnhancedTableHeadProps) {
  const { headCells, order, orderBy, onRequestSort } = props
  const createSortHandler = (property: string) => () => {
    onRequestSort(property)
  }

  return (
    <TableHead>
      <TableRow>
        {headCells.map((headCell) => (
          <TableCell
            key={headCell.id}
            align="left"
            padding="normal"
            sortDirection={orderBy === headCell.id ? order : false}
            sx={{
              width: headCell.width ? headCell.width : '',
              textAlign: headCell.align ? headCell.align : '',
            }}
            className={classNames({ sticky: headCell.sticky })}
          >
            {headCell.disableSort ? (
              headCell.label
            ) : (
              <>
                <TableSortLabel
                  active={orderBy === headCell.id}
                  direction={orderBy === headCell.id ? order : 'asc'}
                  onClick={createSortHandler(headCell.id)}
                  sx={{ mr: [0, '-26px'], textWrap: 'nowrap' }}
                >
                  {headCell.label}
                  {orderBy === headCell.id ? (
                    <Box component="span" sx={visuallyHidden}>
                      {order === 'desc' ? 'sorted descending' : 'sorted ascending'}
                    </Box>
                  ) : null}
                </TableSortLabel>
              </>
            )}
          </TableCell>
        ))}
      </TableRow>
    </TableHead>
  )
}

export type EnhancedTableProps = {
  rows: EnhancedRow[]
  headCells: EnhancedHeadCell[]
  mobileVariant?: boolean
  compact?: boolean
}

const pageSizes = [10, 25, 100]

function EnhancedTable({ rows, headCells, mobileVariant, compact }: EnhancedTableProps) {
  const [order, setOrder] = useState<'asc' | 'desc'>('asc')
  const [orderBy, setOrderBy] = useState<string>('')
  const [page, setPage] = useState<number>(0)
  const [rowsPerPage, setRowsPerPage] = useState<number>(pageSizes[1])

  const handleRequestSort = (property: string) => {
    const isAsc = orderBy === property && order === 'asc'
    setOrder(isAsc ? 'desc' : 'asc')
    setOrderBy(property)
  }

  const handleChangePage = (_: any, newPage: number) => {
    setPage(newPage)
  }

  const handleChangeRowsPerPage = (event: ChangeEvent<HTMLInputElement>) => {
    setRowsPerPage(parseInt(event.target.value, 10))
    setPage(0)
  }

  const orderedRows = orderBy ? rows.slice().sort(getComparator(order, orderBy)) : rows
  const pagedRows = orderedRows.slice(page * rowsPerPage, page * rowsPerPage + rowsPerPage)
  const showPagination = rows.length > pageSizes[0] || rowsPerPage !== pageSizes[1]

  return (
    <Box sx={{ width: '100%', mb: 2 }}>
      <TableContainer
        data-testid="table-container"
        component={Paper}
        sx={{
          width: '100%',
          overflowX: ['auto', 'hidden'],
          borderBottomLeftRadius: showPagination ? 0 : '6px',
          borderBottomRightRadius: showPagination ? 0 : '6px',
        }}
      >
        <Table
          aria-labelledby="tableTitle"
          className={classNames({ [css.mobileColumn]: mobileVariant, [css.compactTable]: compact })}
        >
          <EnhancedTableHead headCells={headCells} order={order} orderBy={orderBy} onRequestSort={handleRequestSort} />
          <TableBody>
            {pagedRows.length > 0 ? (
<<<<<<< HEAD
              pagedRows.map((row, index) => (
                <TableRow
                  data-testid="table-row"
                  tabIndex={-1}
                  key={row.key ?? index}
                  selected={row.selected}
                  className={row.collapsed ? css.collapsedRow : undefined}
                >
                  {Object.entries(row.cells).map(([key, cell]) => (
                    <TableCell
                      key={key}
                      className={classNames({
                        [css.collapsedCell]: row.collapsed,
                      })}
                    >
                      <Collapse key={index} in={!row.collapsed} enter={false}>
                        {cell.mobileLabel ? (
                          <Typography variant="body2" color="text.secondary" className={css.mobileLabel}>
                            {cell.mobileLabel}
                          </Typography>
                        ) : null}

                        {cell.content}
                      </Collapse>
                    </TableCell>
                  ))}
                </TableRow>
              ))
=======
              pagedRows.map((row, index) => {
                const rowKey = row.key ?? index

                return (
                  <TableRow
                    data-testid="table-row"
                    tabIndex={-1}
                    key={rowKey}
                    selected={row.selected}
                    className={row.collapsed ? css.collapsedRow : undefined}
                  >
                    {Object.entries(row.cells).map(([key, cell]) => (
                      <TableCell
                        key={key}
                        className={classNames({
                          [css.collapsedCell]: row.collapsed,
                        })}
                      >
                        <Collapse in={!row.collapsed} enter={false}>
                          {cell.mobileLabel ? (
                            <Typography variant="body2" color="text.secondary" className={css.mobileLabel}>
                              {cell.mobileLabel}
                            </Typography>
                          ) : null}

                          {cell.content}
                        </Collapse>
                      </TableCell>
                    ))}
                  </TableRow>
                )
              })
>>>>>>> 161c0424
            ) : (
              // Prevent no `tbody` rows hydration error
              <TableRow>
                <TableCell />
              </TableRow>
            )}
          </TableBody>
        </Table>
      </TableContainer>

      {showPagination && (
        <TablePagination
          data-testid="table-pagination"
          rowsPerPageOptions={pageSizes}
          component={Paper}
          count={rows.length}
          rowsPerPage={rowsPerPage}
          page={page}
          onPageChange={handleChangePage}
          onRowsPerPageChange={handleChangeRowsPerPage}
          sx={{
            borderTopLeftRadius: 0,
            borderTopRightRadius: 0,
          }}
        />
      )}
    </Box>
  )
}

export default EnhancedTable<|MERGE_RESOLUTION|>--- conflicted
+++ resolved
@@ -172,36 +172,6 @@
           <EnhancedTableHead headCells={headCells} order={order} orderBy={orderBy} onRequestSort={handleRequestSort} />
           <TableBody>
             {pagedRows.length > 0 ? (
-<<<<<<< HEAD
-              pagedRows.map((row, index) => (
-                <TableRow
-                  data-testid="table-row"
-                  tabIndex={-1}
-                  key={row.key ?? index}
-                  selected={row.selected}
-                  className={row.collapsed ? css.collapsedRow : undefined}
-                >
-                  {Object.entries(row.cells).map(([key, cell]) => (
-                    <TableCell
-                      key={key}
-                      className={classNames({
-                        [css.collapsedCell]: row.collapsed,
-                      })}
-                    >
-                      <Collapse key={index} in={!row.collapsed} enter={false}>
-                        {cell.mobileLabel ? (
-                          <Typography variant="body2" color="text.secondary" className={css.mobileLabel}>
-                            {cell.mobileLabel}
-                          </Typography>
-                        ) : null}
-
-                        {cell.content}
-                      </Collapse>
-                    </TableCell>
-                  ))}
-                </TableRow>
-              ))
-=======
               pagedRows.map((row, index) => {
                 const rowKey = row.key ?? index
 
@@ -234,7 +204,6 @@
                   </TableRow>
                 )
               })
->>>>>>> 161c0424
             ) : (
               // Prevent no `tbody` rows hydration error
               <TableRow>
