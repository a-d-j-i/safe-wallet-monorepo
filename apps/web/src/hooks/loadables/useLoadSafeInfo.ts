--- conflicted
+++ resolved
@@ -13,11 +13,7 @@
 import { useSafeAddressFromUrl } from '../useSafeAddressFromUrl'
 
 export const useLoadSafeInfo = (): AsyncResult<SafeInfo> => {
-<<<<<<< HEAD
   const address = useSafeAddressFromUrl()
-=======
-  const address = useSafeAddress(true)
->>>>>>> 19ed7663
   const chainId = useChainId()
   const chain = useCurrentChain()
   const [pollCount, resetPolling] = useIntervalCounter(POLLING_INTERVAL)
