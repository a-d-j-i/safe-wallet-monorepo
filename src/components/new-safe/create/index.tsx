import { Container, Typography, Grid } from '@mui/material'
import { useRouter } from 'next/router'

import useWallet from '@/hooks/wallets/useWallet'
import OverviewWidget from '@/components/new-safe/create/OverviewWidget'
import type { NamedAddress } from '@/components/new-safe/create/types'
import type { TxStepperProps } from '@/components/new-safe/CardStepper/useCardStepper'
import ConnectWalletStep from '@/components/new-safe/create/steps/ConnectWalletStep'
import SetNameStep from '@/components/new-safe/create/steps/SetNameStep'
import OwnerPolicyStep from '@/components/new-safe/create/steps/OwnerPolicyStep'
import ReviewStep from '@/components/new-safe/create/steps/ReviewStep'
import { CreateSafeStatus } from '@/components/new-safe/create/steps/StatusStep'
import useAddressBook from '@/hooks/useAddressBook'
import { CardStepper } from '@/components/new-safe/CardStepper'
import { AppRoutes } from '@/config/routes'
import { CREATE_SAFE_CATEGORY } from '@/services/analytics'
import type { AlertColor } from '@mui/material'
import type { CreateSafeInfoItem } from '@/components/new-safe/create/CreateSafeInfos'
import CreateSafeInfos from '@/components/new-safe/create/CreateSafeInfos'
import { type ReactElement, useMemo, useState } from 'react'
import ExternalLink from '@/components/common/ExternalLink'
import { HelpCenterArticle } from '@/config/constants'

export type NewSafeFormData = {
  name: string
  threshold: number
  owners: NamedAddress[]
  saltNonce: number
  safeAddress?: string
  willRelay?: boolean
}

const staticHints: Record<
  number,
  { title: string; variant: AlertColor; steps: { title: string; text: string | ReactElement }[] }
> = {
  1: {
    title: 'Safe Account creation',
    variant: 'info',
    steps: [
      {
        title: 'Network fee',
        text: 'Deploying your Safe Account requires the payment of the associated network fee with your connected wallet. An estimation will be provided in the last step.',
      },
      {
        title: 'Address book privacy',
        text: 'The name of your Safe Account will be stored in a local address book on your device and can be changed at a later stage. It will not be shared with us or any third party.',
      },
    ],
  },
  2: {
    title: 'Safe Account creation',
    variant: 'info',
    steps: [
      {
        title: 'Flat hierarchy',
        text: 'Every owner has the same rights within the Safe Account and can propose, sign and execute transactions that have the required confirmations.',
      },
      {
        title: 'Managing Owners',
        text: 'You can always change the number of owners and required confirmations in your Safe Account after creation.',
      },
      {
        title: 'Safe Account setup',
        text: (
          <>
            Not sure how many owners and confirmations you need for your Safe Account?
            <br />
<<<<<<< HEAD
            <ExternalLink
              href="https://help.safe.global/en/articles/4772567-what-safe-setup-should-i-use"
              fontWeight="bold"
            >
              Learn more about setting up your Safe Account.
=======
            <ExternalLink href={HelpCenterArticle.SAFE_SETUP} fontWeight="bold">
              Learn more about setting up your Safe.
>>>>>>> 5e8ba141
            </ExternalLink>
          </>
        ),
      },
    ],
  },
  3: {
    title: 'Safe Account creation',
    variant: 'info',
    steps: [
      {
        title: 'Wait for the creation',
        text: 'Depending on network usage, it can take some time until the transaction is successfully added to the blockchain and picked up by our services.',
      },
    ],
  },
  4: {
    title: 'Safe Account usage',
    variant: 'success',
    steps: [
      {
        title: 'Connect your Safe Account',
        text: 'In our Safe Apps section you can connect your Safe Account to over 70 dApps directly or via Wallet Connect to interact with any application.',
      },
    ],
  },
}

const CreateSafe = () => {
  const router = useRouter()
  const wallet = useWallet()
  const addressBook = useAddressBook()
  const defaultOwnerAddressBookName = wallet?.address ? addressBook[wallet.address] : undefined
  const defaultOwner: NamedAddress = {
    name: defaultOwnerAddressBookName || wallet?.ens || '',
    address: wallet?.address || '',
  }

  const [safeName, setSafeName] = useState('')
  const [dynamicHint, setDynamicHint] = useState<CreateSafeInfoItem>()
  const [activeStep, setActiveStep] = useState(0)

  const CreateSafeSteps: TxStepperProps<NewSafeFormData>['steps'] = [
    {
      title: 'Connect wallet',
      subtitle: 'The connected wallet will pay the network fees for the Safe Account creation.',
      render: (data, onSubmit, onBack, setStep) => (
        <ConnectWalletStep data={data} onSubmit={onSubmit} onBack={onBack} setStep={setStep} />
      ),
    },
    {
      title: 'Select network and name of your Safe Account',
      subtitle: 'Select the network on which to create your Safe Account',
      render: (data, onSubmit, onBack, setStep) => (
        <SetNameStep setSafeName={setSafeName} data={data} onSubmit={onSubmit} onBack={onBack} setStep={setStep} />
      ),
    },
    {
      title: 'Owners and confirmations',
      subtitle:
        'Set the owner wallets of your Safe Account and how many need to confirm to execute a valid transaction.',
      render: (data, onSubmit, onBack, setStep) => (
        <OwnerPolicyStep
          setDynamicHint={setDynamicHint}
          data={data}
          onSubmit={onSubmit}
          onBack={onBack}
          setStep={setStep}
        />
      ),
    },
    {
      title: 'Review',
      subtitle:
        "You're about to create a new Safe Account and will have to confirm the transaction with your connected wallet.",
      render: (data, onSubmit, onBack, setStep) => (
        <ReviewStep data={data} onSubmit={onSubmit} onBack={onBack} setStep={setStep} />
      ),
    },
    {
      title: '',
      subtitle: '',
      render: (data, onSubmit, onBack, setStep, setProgressColor) => (
        <CreateSafeStatus
          data={data}
          onSubmit={onSubmit}
          onBack={onBack}
          setStep={setStep}
          setProgressColor={setProgressColor}
        />
      ),
    },
  ]

  const staticHint = useMemo(() => staticHints[activeStep], [activeStep])

  const initialData: NewSafeFormData = {
    name: '',
    owners: [defaultOwner],
    threshold: 1,
    saltNonce: Date.now(),
  }

  const onClose = () => {
    router.push(AppRoutes.welcome)
  }

  return (
    <Container>
      <Grid container columnSpacing={3} justifyContent="center" mt={[2, null, 7]}>
        <Grid item xs={12}>
          <Typography variant="h2" pb={2}>
            Create new Safe Account
          </Typography>
        </Grid>
        <Grid item xs={12} md={8} order={[1, null, 0]}>
          <CardStepper
            initialData={initialData}
            onClose={onClose}
            steps={CreateSafeSteps}
            eventCategory={CREATE_SAFE_CATEGORY}
            setWidgetStep={setActiveStep}
          />
        </Grid>

        <Grid item xs={12} md={4} mb={[3, null, 0]} order={[0, null, 1]}>
          <Grid container spacing={3}>
            {activeStep < 3 && <OverviewWidget safeName={safeName} />}
            {wallet?.address && <CreateSafeInfos staticHint={staticHint} dynamicHint={dynamicHint} />}
          </Grid>
        </Grid>
      </Grid>
    </Container>
  )
}

export default CreateSafe<|MERGE_RESOLUTION|>--- conflicted
+++ resolved
@@ -66,16 +66,8 @@
           <>
             Not sure how many owners and confirmations you need for your Safe Account?
             <br />
-<<<<<<< HEAD
-            <ExternalLink
-              href="https://help.safe.global/en/articles/4772567-what-safe-setup-should-i-use"
-              fontWeight="bold"
-            >
+            <ExternalLink href={HelpCenterArticle.SAFE_SETUP} fontWeight="bold">
               Learn more about setting up your Safe Account.
-=======
-            <ExternalLink href={HelpCenterArticle.SAFE_SETUP} fontWeight="bold">
-              Learn more about setting up your Safe.
->>>>>>> 5e8ba141
             </ExternalLink>
           </>
         ),
